--- conflicted
+++ resolved
@@ -36,11 +36,6 @@
 print("Spacing:", sp.calculate(algorithm.result))
 
 # plot the result versus the reference set
-<<<<<<< HEAD
-import matplotlib.pyplot as plt
-
-=======
->>>>>>> 49378802
 fig = plt.figure()
 ax = fig.add_subplot(1, 1, 1, projection='3d')
 ax.scatter([s.objectives[0] for s in reference_set],
