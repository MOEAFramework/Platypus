# Copyright 2015-2023 David Hadka
#
# This file is part of Platypus, a Python module for designing and using
# evolutionary algorithms (EAs) and multiobjective evolutionary algorithms
# (MOEAs).
#
# Platypus is free software: you can redistribute it and/or modify
# it under the terms of the GNU General Public License as published by
# the Free Software Foundation, either version 3 of the License, or
# (at your option) any later version.
#
# Platypus is distributed in the hope that it will be useful,
# but WITHOUT ANY WARRANTY; without even the implied warranty of
# MERCHANTABILITY or FITNESS FOR A PARTICULAR PURPOSE.  See the
# GNU General Public License for more details.
#
# You should have received a copy of the GNU General Public License
# along with Platypus.  If not, see <http://www.gnu.org/licenses/>.

import sys
import copy
import math
import random
import operator
import itertools
import functools
from abc import ABCMeta, abstractmethod
<<<<<<< HEAD
from .core import Algorithm, ParetoDominance, AttributeDominance, nondominated_sort, nondominated_prune,\
    nondominated_truncate, nondominated_split, crowding_distance,\
    EPSILON, POSITIVE_INFINITY, Archive, EpsilonDominance, FitnessArchive,\
    Solution, HypervolumeFitnessEvaluator, nondominated_cmp, fitness_key,\
    crowding_distance_key, AdaptiveGridArchive, Selector, EpsilonBoxArchive,\
    PlatypusError, Problem
from .operators import TournamentSelector, RandomGenerator,\
    DifferentialEvolution, clip, UniformMutation, NonUniformMutation,\
    UM
from .tools import DistanceMatrix, choose, point_line_dist, lsolve,\
=======
from .core import Algorithm, ParetoDominance, AttributeDominance, \
    nondominated_sort, nondominated_prune, nondominated_truncate, \
    nondominated_split, crowding_distance, EPSILON, POSITIVE_INFINITY, \
    Archive, EpsilonDominance, FitnessArchive, Solution, \
    HypervolumeFitnessEvaluator, nondominated_cmp, fitness_key, \
    crowding_distance_key, AdaptiveGridArchive, Selector, EpsilonBoxArchive, \
    PlatypusError, Problem
from .operators import TournamentSelector, RandomGenerator, \
    DifferentialEvolution, clip, UniformMutation, NonUniformMutation, UM
from .tools import DistanceMatrix, choose, point_line_dist, lsolve, \
>>>>>>> 369af03d
    tred2, tql2, check_eigensystem, remove_keys, only_keys_for
from .weights import random_weights, chebyshev, normal_boundary_weights
from .config import default_variator, default_mutator

class AbstractGeneticAlgorithm(Algorithm):

    __metaclass__ = ABCMeta

    def __init__(self, problem,
                 population_size = 100,
                 generator = RandomGenerator(),
                 **kwargs):
        super().__init__(problem, **kwargs)
        self.population_size = population_size
        self.generator = generator
        self.result = []

    def step(self):
        if self.nfe == 0:
            self.initialize()
            self.result = self.population
        else:
            self.iterate()
            self.result = self.population

    def initialize(self):
        self.population = [self.generator.generate(self.problem) for _ in range(self.population_size)]
        self.evaluate_all(self.population)

    @abstractmethod
    def iterate(self):
        raise NotImplementedError("method not implemented")

class SingleObjectiveAlgorithm(AbstractGeneticAlgorithm):

    __metaclass__ = ABCMeta

    def __init__(self, problem,
                 population_size = 100,
                 generator = RandomGenerator(),
                 **kwargs):
        super().__init__(problem, population_size, generator, **kwargs)

        if problem.nobjs != 1:
            raise PlatypusError("can not instantiate single objective algorithm "
                                "on problem with %d objectives" % problem.nobjs)

class GeneticAlgorithm(SingleObjectiveAlgorithm):

    def __init__(self, problem,
                 population_size = 100,
                 offspring_size = 100,
                 generator = RandomGenerator(),
                 selector = TournamentSelector(2),
                 comparator = ParetoDominance(),
                 variator = None,
                 **kwargs):
        super().__init__(problem, population_size, generator, **kwargs)
        self.offspring_size = offspring_size
        self.selector = selector
        self.comparator = comparator
        self.variator = variator

    def initialize(self):
        super().initialize()

        if self.variator is None:
            self.variator = default_variator(self.problem)

        self.population = sorted(self.population, key=functools.cmp_to_key(self.comparator))
        self.fittest = self.population[0]

    def iterate(self):
        offspring = []

        while len(offspring) < self.offspring_size:
            parents = self.selector.select(self.variator.arity, self.population)
            offspring.extend(self.variator.evolve(parents))

        self.evaluate_all(offspring)

        offspring.append(self.fittest)
        offspring = sorted(offspring, key=functools.cmp_to_key(self.comparator))

        self.population = offspring[:self.population_size]
        self.fittest = self.population[0]

class EvolutionaryStrategy(SingleObjectiveAlgorithm):

    def __init__(self, problem,
                 population_size = 100,
                 offspring_size = 100,
                 generator = RandomGenerator(),
                 comparator = ParetoDominance(),
                 variator = None,
                 **kwargs):
        super().__init__(problem, population_size, generator, **kwargs)
        self.offspring_size = offspring_size
        self.comparator = comparator
        self.variator = variator

    def initialize(self):
        super().initialize()

        if self.variator is None:
            self.variator = default_mutator(self.problem)

    def iterate(self):
        offspring = []

        for i in range(self.offspring_size):
            parents = [self.population[i % len(self.population)]]
            offspring.extend(self.variator.evolve(parents))

        self.evaluate_all(offspring)

        offspring.extend(self.population)
        offspring = sorted(offspring, key=functools.cmp_to_key(self.comparator))
        self.population = offspring[:self.population_size]

class NSGAII(AbstractGeneticAlgorithm):

    def __init__(self, problem,
                 population_size = 100,
                 generator = RandomGenerator(),
                 selector = TournamentSelector(2),
                 variator = None,
                 archive = None,
                 **kwargs):
        super().__init__(problem, population_size, generator, **kwargs)
        self.selector = selector
        self.variator = variator
        self.archive = archive

    def step(self):
        if self.nfe == 0:
            self.initialize()
        else:
            self.iterate()

        if self.archive is not None:
            self.result = self.archive
        else:
            self.result = self.population

    def initialize(self):
        super().initialize()

        if self.archive is not None:
            self.archive += self.population

        if self.variator is None:
            self.variator = default_variator(self.problem)

    def iterate(self):
        offspring = []

        while len(offspring) < self.population_size:
            parents = self.selector.select(self.variator.arity, self.population)
            offspring.extend(self.variator.evolve(parents))

        self.evaluate_all(offspring)

        offspring.extend(self.population)
        nondominated_sort(offspring)
        self.population = nondominated_truncate(offspring, self.population_size)

        if self.archive is not None:
            self.archive.extend(self.population)

class EpsMOEA(AbstractGeneticAlgorithm):

    def __init__(self, problem,
                 epsilons,
                 population_size = 100,
                 generator = RandomGenerator(),
                 selector = TournamentSelector(2),
                 variator = None,
                 **kwargs):
        super().__init__(problem, population_size, generator, **kwargs)
        self.selector = selector
        self.variator = variator
        self.dominance = ParetoDominance()
        self.archive = EpsilonBoxArchive(epsilons)

    def step(self):
        if self.nfe == 0:
            self.initialize()
        else:
            self.iterate()

        self.result = self.archive

    def initialize(self):
        super().initialize()
        self.archive += self.population

        if self.variator is None:
            self.variator = default_variator(self.problem)

    def iterate(self):
        if len(self.archive) <= 1:
            parents = self.selector.select(self.variator.arity, self.population)
        else:
            parents = self.selector.select(self.variator.arity-1, self.population) + [random.choice(self.archive)]

        random.shuffle(parents)

        children = self.variator.evolve(parents)
        self.evaluate_all(children)

        for child in children:
            self._add_to_population(child)
            self.archive.add(child)

    def _add_to_population(self, solution):
        dominates = []
        dominated = False

        for i in range(self.population_size):
            flag = self.dominance.compare(solution, self.population[i])

            if flag < 0:
                dominates.append(i)
            elif flag > 0:
                dominated = True

        if len(dominates) > 0:
            del self.population[random.choice(dominates)]
            self.population.append(solution)
        elif not dominated:
            self.population.remove(random.choice(self.population))
            self.population.append(solution)

class GDE3(AbstractGeneticAlgorithm):

    def __init__(self, problem,
                 population_size = 100,
                 generator = RandomGenerator(),
                 variator = DifferentialEvolution(),
                 **kwargs):
        super().__init__(problem, population_size, generator, **kwargs)
        self.variator = variator
        self.dominance = ParetoDominance()

    def select(self, i, arity):
        indices = []
        indices.append(i)
        indices.extend(random.sample(list(range(0, i)) + list(range(i+1, len(self.population))),
                                     arity-1))
        return operator.itemgetter(*indices)(self.population)

    def survival(self, offspring):
        next_population = []

        for i in range(self.population_size):
            flag = self.dominance.compare(offspring[i], self.population[i])

            if flag <= 0:
                next_population.append(offspring[i])

            if flag >= 0:
                next_population.append(self.population[i])

        nondominated_sort(next_population)
        return nondominated_prune(next_population, self.population_size)

    def initialize(self):
        super().initialize()

        if self.variator is None:
            self.variator = default_variator(self.problem)

    def iterate(self):
        offspring = []

        for i in range(self.population_size):
            parents = self.select(i, self.variator.arity)
            offspring.extend(self.variator.evolve(parents))

        self.evaluate_all(offspring)
        self.population = self.survival(offspring)

class SPEA2(AbstractGeneticAlgorithm):

    def __init__(self, problem,
                 population_size = 100,
                 generator = RandomGenerator(),
                 variator = None,
                 dominance = ParetoDominance(),
                 k = 1,
                 **kwargs):
        super().__init__(problem, population_size, generator, **kwargs)
        self.variator = variator
        self.dominance = dominance
        self.k = k
        self.selection = TournamentSelector(2, dominance=AttributeDominance(fitness_key))

    def _distance(self, solution1, solution2):
        return math.sqrt(sum([math.pow(solution2.objectives[i]-solution1.objectives[i], 2.0) for i in range(self.problem.nobjs)]))

    def _assign_fitness(self, solutions):
        strength = [0]*len(solutions)
        fitness = [0.0]*len(solutions)

        # compute dominance flags
        keys = list(itertools.combinations(range(len(solutions)), 2))
        flags = list(map(self.dominance.compare, [solutions[k[0]] for k in keys], [solutions[k[1]] for k in keys]))

        # compute the distance matrix
        distanceMatrix = DistanceMatrix(solutions)

        # count the number of individuals each solution dominates
        for key, flag in zip(keys, flags):
            if flag < 0:
                strength[key[0]] += 1
            elif flag > 0:
                strength[key[1]] += 1

        # the raw fitness is the sum of the dominance counts (strength) of all
        # dominated solutions
        for key, flag in zip(keys, flags):
            if flag < 0:
                fitness[key[1]] += strength[key[0]]
            elif flag > 0:
                fitness[key[0]] += strength[key[1]]

        # add density to fitness
        for i in range(len(solutions)):
            fitness[i] += 1.0 / (distanceMatrix.kth_distance(i, self.k) + 2.0)

        # assign fitness attribute
        for i in range(len(solutions)):
            solutions[i].fitness = fitness[i]

    def _truncate(self, solutions, size):
        survivors = [s for s in solutions if s.fitness < 1.0]

        if len(survivors) < size:
            remaining = [s for s in solutions if s.fitness >= 1.0]
            remaining = sorted(remaining, key=fitness_key)
            survivors.extend(remaining[:(size-len(survivors))])
        else:
            distanceMatrix = DistanceMatrix(survivors)

            while len(survivors) > size:
                most_crowded = distanceMatrix.find_most_crowded()
                distanceMatrix.remove_point(most_crowded)
                del survivors[most_crowded]

        return survivors

    def initialize(self):
        super().initialize()
        self._assign_fitness(self.population)

        if self.variator is None:
            self.variator = default_variator(self.problem)

    def iterate(self):
        offspring = []

        while len(offspring) < self.population_size:
            parents = self.selection.select(self.variator.arity, self.population)
            offspring.extend(self.variator.evolve(parents))

        self.evaluate_all(offspring)

        offspring.extend(self.population)
        self._assign_fitness(offspring)
        self.population = self._truncate(offspring, self.population_size)

class MOEAD(AbstractGeneticAlgorithm):

    def __init__(self, problem,
                 neighborhood_size = 10,
                 generator = RandomGenerator(),
                 variator = None,
                 delta = 0.8,
                 eta = 1,
                 update_utility = None,
                 weight_generator = random_weights,
                 scalarizing_function = chebyshev,
                 **kwargs):
        super().__init__(problem, 0, generator, **remove_keys(kwargs, "population_size"))  # population_size is set after generating weights
        self.neighborhood_size = neighborhood_size
        self.variator = variator
        self.delta = delta
        self.eta = eta
        self.update_utility = update_utility
        self.weight_generator = weight_generator
        self.scalarizing_function = scalarizing_function
        self.generation = 0
        self.weight_generator_kwargs = only_keys_for(kwargs, weight_generator)

        # MOEA/D currently only works on minimization problems
        if any([d != Problem.MINIMIZE for d in problem.directions]):
            raise PlatypusError("MOEAD currently only works with minimization problems")

        # If using the default weight generator, random_weights, use a default
        # population_size
        if weight_generator == random_weights and "population_size" not in self.weight_generator_kwargs:
            self.weight_generator_kwargs["population_size"] = 100

    def _update_ideal(self, solution):
        for i in range(self.problem.nobjs):
            self.ideal_point[i] = min(self.ideal_point[i], solution.objectives[i])

    def _calculate_fitness(self, solution, weights):
        return self.scalarizing_function(solution, self.ideal_point, weights)

    def _update_solution(self, solution, mating_indices):
        c = 0
        random.shuffle(mating_indices)

        for i in mating_indices:
            candidate = self.population[i]
            weights = self.weights[i]
            replace = False

            if solution.constraint_violation > 0.0 and candidate.constraint_violation > 0.0:
                if solution.constraint_violation < candidate.constraint_violation:
                    replace = True
            elif candidate.constraint_violation > 0.0:
                replace = True
            elif solution.constraint_violation > 0.0:
                pass
            elif self._calculate_fitness(solution, weights) < self._calculate_fitness(candidate, weights):
                replace = True

            if replace:
                self.population[i] = solution
                c = c + 1

            if c >= self.eta:
                break

    def _sort_weights(self, base, weights):
        """Returns the index of weights nearest to the base weight."""
        def compare(weight1, weight2):
            dist1 = math.sqrt(sum([math.pow(base[i]-weight1[1][i], 2.0) for i in range(len(base))]))
            dist2 = math.sqrt(sum([math.pow(base[i]-weight2[1][i], 2.0) for i in range(len(base))]))

            if dist1 < dist2:
                return -1
            elif dist1 > dist2:
                return 1
            else:
                return 0

        sorted_weights = sorted(enumerate(weights), key=functools.cmp_to_key(compare))
        return [i[0] for i in sorted_weights]

    def initialize(self):
        self.population = []

        # initialize weights
        self.weights = self.weight_generator(self.problem.nobjs, **self.weight_generator_kwargs)
        self.population_size = len(self.weights)

        # initialize the neighborhoods based on weights
        self.neighborhoods = []

        for i in range(self.population_size):
            sorted_weights = self._sort_weights(self.weights[i], self.weights)
            self.neighborhoods.append(sorted_weights[:self.neighborhood_size])

        # initialize the ideal point
        self.ideal_point = [POSITIVE_INFINITY]*self.problem.nobjs

        # initialize the utilities and fitnesses
        self.utilities = [1.0]*self.population_size
        self.fitnesses = [0.0]*self.population_size

        # generate and evaluate the initial population
        self.population = [self.generator.generate(self.problem) for _ in range(self.population_size)]
        self.evaluate_all(self.population)

        # update the ideal point
        for i in range(self.population_size):
            self._update_ideal(self.population[i])

        # compute fitness
        for i in range(self.population_size):
            self.fitnesses[i] = self._calculate_fitness(self.population[i], self.weights[i])

        # set the default variator if one is not provided
        if self.variator is None:
            self.variator = default_variator(self.problem)

    def _get_subproblems(self):
        """ Determines the subproblems to search.

        If :code:`utility_update` has been set, then this method follows the
        utility-based MOEA/D search.  Otherwise, it follows the original MOEA/D
        specification.
        """
        indices = []

        if self.update_utility is None:
            indices.extend(list(range(self.population_size)))
        else:
            indices = []

            if self.weight_generator == random_weights:
                indices.extend(list(range(self.problem.nobjs)))

            while len(indices) < self.population_size:
                index = random.randrange(self.population_size)

                for _ in range(9):
                    temp_index = random.randrange(self.population_size)

                    if self.utilities[temp_index] > self.utilities[index]:
                        index = temp_index

                indices.append(index)

        random.shuffle(indices)
        return indices

    def _get_mating_indices(self, index):
        """Determines the mating indices.

        Returns the population members that are considered during mating.  With
        probability :code:`delta`, the neighborhood is returned.  Otherwise,
        the entire population is returned.
        """
        if random.uniform(0.0, 1.0) <= self.delta:
            return self.neighborhoods[index]
        else:
            return list(range(self.population_size))

    def _update_utility(self):
        for i in range(self.population_size):
            old_fitness = self.fitnesses[i]
            new_fitness = self._calculate_fitness(self.population[i], self.weights[i])
            relative_decrease = (old_fitness - new_fitness) / old_fitness

            if old_fitness - new_fitness > 0.001:
                self.utilities[i] = 1.0
            else:
                self.utilities[i] = min(1.0, 0.95 * (1.0 + 0.05*relative_decrease/0.001) * self.utilities[i])

            self.fitnesses[i] = new_fitness

    def iterate(self):
        for index in self._get_subproblems():
            mating_indices = self._get_mating_indices(index)
            parents = [self.population[index]] + [self.population[i] for i in mating_indices[:(self.variator.arity-1)]]
            offspring = self.variator.evolve(parents)

            self.evaluate_all(offspring)

            for child in offspring:
                self._update_ideal(child)
                self._update_solution(child, mating_indices)

        self.generation += 1

        if self.update_utility is not None and self.update_utility >= 0 and self.generation % self.update_utility == 0:
            self._update_utility()

class NSGAIII(AbstractGeneticAlgorithm):

    def __init__(self, problem,
                 divisions_outer,
                 divisions_inner = 0,
                 generator = RandomGenerator(),
                 selector = TournamentSelector(2),
                 variator = None,
                 **kwargs):
        super().__init__(problem, generator = generator, **kwargs)
        self.selector = selector
        self.variator = variator

        self.population_size = choose(problem.nobjs + divisions_outer - 1, divisions_outer) + \
                (0 if divisions_inner == 0 else choose(problem.nobjs + divisions_inner - 1, divisions_inner))
        self.population_size = int(math.ceil(self.population_size / 4.0)) * 4

        self.ideal_point = [POSITIVE_INFINITY]*problem.nobjs
        self.reference_points = normal_boundary_weights(problem.nobjs, divisions_outer, divisions_inner)

        # NSGAIII currently only works on minimization problems
        if any([d != Problem.MINIMIZE for d in problem.directions]):
            raise PlatypusError("NSGAIII currently only works with minimization problems")

    def _find_extreme_points(self, solutions, objective):
        nobjs = self.problem.nobjs

        weights = [0.000001]*nobjs
        weights[objective] = 1.0

        min_index = -1
        min_value = POSITIVE_INFINITY

        for i in range(len(solutions)):
            objectives = solutions[i].normalized_objectives
            value = max([objectives[j]/weights[j] for j in range(nobjs)])

            if value < min_value:
                min_index = i
                min_value = value

        return solutions[min_index]

    def _associate_to_reference_point(self, solutions, reference_points):
        result = [[] for _ in range(len(reference_points))]

        for solution in solutions:
            min_index = -1
            min_distance = POSITIVE_INFINITY

            for i in range(len(reference_points)):
                distance = point_line_dist(solution.normalized_objectives, reference_points[i])

                if distance < min_distance:
                    min_index = i
                    min_distance = distance

            result[min_index].append(solution)

        return result

    def _find_minimum_distance(self, solutions, reference_point):
        min_index = -1
        min_distance = POSITIVE_INFINITY

        for i in range(len(solutions)):
            solution = solutions[i]
            distance = point_line_dist(solution.normalized_objectives, reference_point)

            if distance < min_distance:
                min_index = i
                min_distance = distance

        return solutions[min_index]

    def _reference_point_truncate(self, solutions, size):
        nobjs = self.problem.nobjs

        if len(solutions) > size:
            result, remaining = nondominated_split(solutions, size)

            # update the ideal point
            for solution in solutions:
                for i in range(nobjs):
                    self.ideal_point[i] = min(self.ideal_point[i], solution.objectives[i])

            # translate points by ideal point
            for solution in solutions:
                solution.normalized_objectives = [solution.objectives[i] - self.ideal_point[i] for i in range(nobjs)]

            # find the extreme points
            extreme_points = [self._find_extreme_points(solutions, i) for i in range(nobjs)]

            # calculate the intercepts
            degenerate = False

            try:
                b = [1.0]*nobjs
                A = [s.normalized_objectives[:] for s in extreme_points]
                x = lsolve(A, b)
                intercepts = [1.0 / i for i in x]
            except Exception:
                degenerate = True

            if not degenerate:
                for i in range(nobjs):
                    if intercepts[i] < 0.001:
                        degenerate = True
                        break

            if degenerate:
                intercepts = [-POSITIVE_INFINITY]*nobjs

                for i in range(nobjs):
                    intercepts[i] = max([s.normalized_objectives[i] for s in solutions] + [EPSILON])

            # normalize objectives using intercepts
            for solution in solutions:
                solution.normalized_objectives = [solution.normalized_objectives[i] / intercepts[i] for i in range(nobjs)]

            # associate each solution to a reference point
            members = self._associate_to_reference_point(result, self.reference_points)
            potential_members = self._associate_to_reference_point(remaining, self.reference_points)
            excluded = set()

            while len(result) < size:
                # identify reference point with the fewest associated members
                min_indices = []
                min_count = sys.maxsize

                for i in range(len(members)):
                    if i not in excluded and len(members[i]) <= min_count:
                        if len(members[i]) < min_count:
                            min_indices = []
                            min_count = len(members[i])
                        min_indices.append(i)

                # pick one randomly if there are multiple options
                min_index = random.choice(min_indices)

                # add associated solution
                if min_count == 0:
                    if len(potential_members[min_index]) == 0:
                        excluded.add(min_index)
                    else:
                        min_solution = self._find_minimum_distance(potential_members[min_index], self.reference_points[min_index])
                        result.append(min_solution)
                        members[min_index].append(min_solution)
                        potential_members[min_index].remove(min_solution)
                else:
                    if len(potential_members[min_index]) == 0:
                        excluded.add(min_index)
                    else:
                        rand_solution = random.choice(potential_members[min_index])
                        result.append(rand_solution)
                        members[min_index].append(rand_solution)
                        potential_members[min_index].remove(rand_solution)

            return result
        else:
            return solutions

    def initialize(self):
        super().initialize()

        if self.variator is None:
            self.variator = default_variator(self.problem)

    def iterate(self):
        offspring = []

        while len(offspring) < self.population_size:
            parents = self.selector.select(self.variator.arity, self.population)
            offspring.extend(self.variator.evolve(parents))

        self.evaluate_all(offspring)

        offspring.extend(self.population)
        nondominated_sort(offspring)
        self.population = self._reference_point_truncate(offspring, self.population_size)

class ParticleSwarm(Algorithm):

    __metaclass__ = ABCMeta

    def __init__(self, problem,
                 swarm_size = 100,
                 leader_size = 100,
                 generator = RandomGenerator(),
                 mutate = None,
                 leader_comparator = AttributeDominance(fitness_key),
                 dominance = ParetoDominance(),
                 fitness = None,
                 larger_preferred = True,
                 fitness_getter = fitness_key,
                 **kwargs):
        super().__init__(problem, **kwargs)
        self.swarm_size = swarm_size
        self.leader_size = leader_size
        self.generator = generator
        self.mutate = mutate
        self.leader_comparator = leader_comparator
        self.dominance = dominance
        self.fitness = fitness
        self.larger_preferred = larger_preferred
        self.fitness_getter = fitness_getter

    def step(self):
        if self.nfe == 0:
            self.initialize()
            self.result = self.leaders
        else:
            self.iterate()
            self.result = self.leaders

    def initialize(self):
        self.particles = [self.generator.generate(self.problem) for _ in range(self.swarm_size)]
        self.evaluate_all(self.particles)

        self.local_best = self.particles[:]

        self.leaders = FitnessArchive(self.fitness,
                                      larger_preferred = self.larger_preferred,
                                      getter = self.fitness_getter)
        self.leaders += self.particles
        self.leaders.truncate(self.leader_size)

        self.velocities = [[0.0]*self.problem.nvars for _ in range(self.swarm_size)]

    def iterate(self):
        self._update_velocities()
        self._update_positions()
        self._mutate()
        self.evaluate_all(self.particles)
        self._update_local_best()

        self.leaders += self.particles
        self.leaders.truncate(self.leader_size)

    def _update_velocities(self):
        for i in range(self.swarm_size):
            particle = self.particles[i].variables
            local_best = self.local_best[i].variables
            leader = self._select_leader().variables

            r1 = random.uniform(0.0, 1.0)
            r2 = random.uniform(0.0, 1.0)
            C1 = random.uniform(1.5, 2.0)
            C2 = random.uniform(1.5, 2.0)
            W = random.uniform(0.1, 0.5)

            for j in range(self.problem.nvars):
                self.velocities[i][j] = W * self.velocities[i][j] + \
                        C1*r1*(local_best[j] - particle[j]) + \
                        C2*r2*(leader[j] - particle[j])

    def _select_leader(self):
        leader1 = random.choice(self.leaders)
        leader2 = random.choice(self.leaders)
        flag = self.leader_comparator.compare(leader1, leader2)

        if flag < 0:
            return leader1
        elif flag > 0:
            return leader2
        elif bool(random.getrandbits(1)):
            return leader1
        else:
            return leader2

    def _update_positions(self):
        for i in range(self.swarm_size):
            offspring = copy.deepcopy(self.particles[i])

            for j in range(self.problem.nvars):
                type = self.problem.types[j]
                value = offspring.variables[j] + self.velocities[i][j]

                if value < type.min_value:
                    value = type.min_value
                    self.velocities[i][j] *= -1
                elif value > type.max_value:
                    value = type.max_value
                    self.velocities[i][j] *= -1

                offspring.variables[j] = value

            offspring.evaluated = False
            self.particles[i] = offspring

    def _update_local_best(self):
        for i in range(self.swarm_size):
            flag = self.dominance.compare(self.particles[i], self.local_best[i])

            if flag <= 0:
                self.local_best[i] = self.particles[i]

    def _mutate(self):
        if self.mutate is not None:
            for i in range(self.swarm_size):
                self.particles[i] = self.mutate.mutate([self.particles[i]])[0]

class OMOPSO(ParticleSwarm):

    def __init__(self, problem,
                 epsilons,
                 swarm_size = 100,
                 leader_size = 100,
                 generator = RandomGenerator(),
                 mutation_probability = 0.1,
                 mutation_perturbation = 0.5,
                 max_iterations = 100,
                 **kwargs):
        super().__init__(problem,
                                     swarm_size=swarm_size,
                                     leader_size=leader_size,
                                     generator = generator,
                                     leader_comparator = AttributeDominance(crowding_distance_key),
                                     dominance = ParetoDominance(),
                                     fitness = crowding_distance,
                                     fitness_getter = crowding_distance_key,
                                     **kwargs)
        self.max_iterations = max_iterations
        self.archive = Archive(EpsilonDominance(epsilons))
        self.uniform_mutation = UniformMutation(mutation_probability,
                                                mutation_perturbation)
        self.nonuniform_mutation = NonUniformMutation(mutation_probability,
                                                      mutation_perturbation,
                                                      max_iterations,
                                                      self)

    def step(self):
        if self.nfe == 0:
            self.initialize()
            self.result = self.archive
        else:
            self.iterate()
            self.result = self.archive

    def initialize(self):
        super().initialize()
        self.archive += self.particles

    def iterate(self):
        super().iterate()
        self.archive += self.particles

    def _mutate(self):
        for i in range(self.swarm_size):
            if i % 3 == 0:
                self.particles[i] = self.nonuniform_mutation.mutate(self.particles[i])
            elif i % 3 == 1:
                self.particles[i] = self.uniform_mutation.mutate(self.particles[i])

class SMPSO(ParticleSwarm):

    def __init__(self, problem,
                 swarm_size = 100,
                 leader_size = 100,
                 generator = RandomGenerator(),
                 mutation_probability = 0.1,
                 mutation_perturbation = 0.5,
                 max_iterations = 100,
                 mutate = None,
                 **kwargs):
        super().__init__(problem,
                                    swarm_size=swarm_size,
                                    leader_size=leader_size,
                                    generator = generator,
                                    leader_comparator = AttributeDominance(crowding_distance_key),
                                    dominance = ParetoDominance(),
                                    fitness = crowding_distance,
                                    fitness_getter = crowding_distance_key,
                                    mutate = mutate,
                                    **kwargs)
        self.max_iterations = max_iterations
        self.maximum_velocity = [(t.max_value - t.min_value)/2.0 for t in problem.types]
        self.minimum_velocity = [-(t.max_value - t.min_value)/2.0 for t in problem.types]

    def initialize(self):
        super().initialize()

        if self.mutate is None:
            self.mutate = default_mutator(self.problem)

    def _update_velocities(self):
        for i in range(self.swarm_size):
            particle = self.particles[i].variables
            local_best = self.local_best[i].variables
            leader = self._select_leader().variables

            r1 = random.uniform(0.0, 1.0)
            r2 = random.uniform(0.0, 1.0)
            C1 = random.uniform(1.5, 2.5)
            C2 = random.uniform(1.5, 2.5)
            W = random.uniform(0.1, 0.1)

            for j in range(self.problem.nvars):
                self.velocities[i][j] = self._constriction(C1, C2) * \
                        (W * self.velocities[i][j] +
                        C1*r1*(local_best[j] - particle[j]) +
                        C2*r2*(leader[j] - particle[j]))

                self.velocities[i][j] = clip(self.velocities[i][j],
                                             self.minimum_velocity[j],
                                             self.maximum_velocity[j])

    def _constriction(self, C1, C2):
        rho = C1 + C2

        if rho <= 4:
            return 1.0
        else:
            return 2.0 / (2.0 - rho - math.sqrt(math.pow(rho, 2.0) - 4.0*rho))

    def _mutate(self):
        for i in range(self.swarm_size):
            if i % 6 == 0:
                self.particles[i] = self.mutate.mutate(self.particles[i])

class CMAES(Algorithm):

    def __init__(self, problem,
                 offspring_size = 100,
                 cc = None,
                 cs = None,
                 damps = None,
                 ccov = None,
                 ccovsep = None,
                 sigma = None,
                 diagonal_iterations = 0,
                 indicator = "crowding",
                 initial_search_point = None,
                 check_consistency = False,
                 epsilons = None,
                 **kwargs):
        super().__init__(problem, **kwargs)
        self.offspring_size = offspring_size
        self.cc = cc
        self.cs = cs
        self.damps = damps
        self.ccov = ccov
        self.ccovsep = ccovsep
        self.sigma = sigma
        self.diagonal_iterations = diagonal_iterations
        self.indicator = indicator
        self.initial_search_point = initial_search_point
        self.check_consistency = check_consistency
        self.population = []
        self.iteration = 0
        self.last_eigenupdate = 0

        if epsilons is None:
            self.archive = Archive()
        else:
            self.archive = Archive(EpsilonDominance(epsilons))

        if indicator == "hypervolume":
            self.fitness_evaluator = HypervolumeFitnessEvaluator()
            self.fitness_comparator = AttributeDominance(False)
        else:
            self.fitness_evaluator = None
            self.fitness_comparator = None

    def step(self):
        if self.nfe == 0:
            self.initialize()
            self.result = self.archive
        else:
            self.iterate()
            self.result = self.archive

    def initialize(self):
        if self.sigma is None:
            self.sigma = 0.5

        if self.diagonal_iterations is None:
            self.diagonal_iterations = 150 * self.problem.nvars / self.offspring_size

        self.diag_D = [1.0]*self.problem.nvars
        self.pc = [0.0]*self.problem.nvars
        self.ps = [0.0]*self.problem.nvars
        self.B = [[1.0 if i==j else 0.0 for j in range(self.problem.nvars)] for i in range(self.problem.nvars)]
        self.C = [[1.0 if i==j else 0.0 for j in range(self.problem.nvars)] for i in range(self.problem.nvars)]
        self.xmean = [0.0]*self.problem.nvars

        if self.initial_search_point is None:
            for i in range(self.problem.nvars):
                type = self.problem.types[i]
                offset = self.sigma * self.diag_D[i]
                rangev = type.max_value - type.min_value - 2*self.sigma*self.diag_D[i]

                if offset > 0.4 * (type.max_value - type.min_value):
                    offset = 0.4 * (type.max_value - type.min_value)
                    rangev = 0.2 * (type.max_value - type.min_value)

                self.xmean[i] = type.min_value + offset + random.uniform(0.0, 1.0) * rangev
        else:
            for i in range(self.problem.nvars):
                self.xmean[i] = self.initial_search_point[i] + self.sigma*self.diag_D[i]*random.gauss()

        self.chi_N = math.sqrt(self.problem.nvars) * (1.0 - 1.0/(4.0*self.problem.nvars) + 1.0/(21.0*self.problem.nvars**2))
        self.mu = int(math.floor(self.offspring_size / 2.0))
        self.weights = [math.log(self.mu + 1.0) - math.log(i + 1.0) for i in range(self.mu)]

        sum_of_weights = sum(self.weights)
        self.weights = [w / sum_of_weights for w in self.weights]

        sumsq_of_weights = sum([w**2 for w in self.weights])
        self.mueff = 1.0 / sumsq_of_weights

        if self.cs is None:
            self.cs = (self.mueff + 2.0) / (self.problem.nvars + self.mueff + 3.0)

        if self.damps is None:
            self.damps = (1.0 + 2.0*max(0, math.sqrt((self.mueff - 1.0) / (self.problem.nvars + 1.0)) - 1.0)) + self.cs

        if self.cc is None:
            self.cc = 4.0 / (self.problem.nvars + 4.0)

        if self.ccov is None:
            self.ccov = 2.0 / (self.problem.nvars + 1.41) / (self.problem.nvars + 1.41) / self.mueff + (1.0 - (1.0 / self.mueff)) * min(1.0, (2.0*self.mueff - 1.0) / (self.mueff + (self.problem.nvars + 2.0)**2))

        if self.ccovsep is None:
            self.ccovsep = min(1.0, self.ccov * (self.problem.nvars + 1.5) / 3.0)

        self.iterate()

    def eigendecomposition(self):
        self.last_eigenupdate = self.iteration

        if self.diagonal_iterations >= self.iteration:
            for i in range(self.problem.nvars):
                self.diag_D[i] = math.sqrt(self.C[i][i])
        else:
            for i in range(self.problem.nvars):
                for j in range(i+1):
                    self.B[i][j] = self.B[j][i] = self.C[i][j]

            offdiag = [0.0]*self.problem.nvars
            tred2(self.problem.nvars, self.B, self.diag_D, offdiag)
            tql2(self.problem.nvars, self.diag_D, offdiag, self.B)

            if self.check_consistency:
                check_eigensystem(self.problem.nvars, self.C, self.diag_D, self.B)

            for i in range(self.problem.nvars):
                if self.diag_D[i] < 0.0:
                    print("an eigenvalue has become negative", file=sys.stderr)
                    self.diag_D[i] = 0.0

                self.diag_D[i] = math.sqrt(self.diag_D[i])

    def test_and_correct_numerics(self):
        # flat fitness, test if function values are identical
        if len(self.population) > 0:
            self.population = sorted(self.population, key=lambda x : x.objectives[0])

            if self.population[0].objectives[0] == self.population[min(self.offspring_size-1, self.offspring_size/2 + 1) - 1].objectives[0]:
                print("flat fitness landscape, consider reformulation of fitness, step size increased", file=sys.stderr)
                self.sigma *= math.exp(0.2 + self.cs / self.damps)

        # align (renormalize) scale C (and consequently sigma)
        fac = 1.0

        if max(self.diag_D) < 1e-6:
            fac = 1.0 / max(self.diag_D)
        elif min(self.diag_D) > 1e4:
            fac = 1.0 / min(self.diag_D)

        if fac != 1.0:
            self.sigma /= fac

            for i in range(self.problem.nvars):
                self.pc[i] *= fac
                self.diag_D[i] *= fac

                for j in range(i+1):
                    self.C[i][j] *= fac**2

    def sample(self):
        if (self.iteration - self.last_eigenupdate) > 1.0 / self.ccov / self.problem.nvars / 5.0:
            self.eigendecomposition()

        if self.check_consistency:
            self.test_and_correct_numerics()

        samples = []

        for _ in range(self.offspring_size):
            solution = Solution(self.problem)

            if self.diagonal_iterations >= self.iteration:
                while True:
                    feasible = True

                    for j in range(self.problem.nvars):
                        type = self.problem.types[j]
                        value = self.xmean[j] + self.sigma * self.diag_D[j] * random.gauss(0.0, 1.0)
                        if value < type.min_value or value > type.max_value:
                            feasible = False
                            break

                        solution.variables[j] = value

                    if feasible:
                        break
            else:
                artmp = [0.0]*self.problem.nvars

                while True:
                    feasible = True

                    for j in range(self.problem.nvars):
                        artmp[j] = self.diag_D[j] * random.gauss(0.0, 1.0)

                    for j in range(self.problem.nvars):
                        type = self.problem.types[j]
                        mutation = 0.0

                        for k in range(self.problem.nvars):
                            mutation += self.B[j][k] * artmp[k]

                        value = self.xmean[j] + self.sigma * mutation

                        if value < type.min_value or value > type.max_value:
                            feasible = False
                            break

                        solution.variables[j] = value

                    if feasible:
                        break

            samples.append(solution)

        self.iteration += 1
        return samples

    def update_distribution(self):
        xold = self.xmean[:]
        BDz = [0.0]*self.problem.nvars
        artmp = [0.0]*self.problem.nvars

        if self.problem.nobjs == 1:
            self.population = sorted(self.population, key=lambda x : x.objectives[0])
        else:
            if self.fitness_evaluator is None:
                self.population = sorted(self.population, key=functools.cmp_to_key(nondominated_cmp))
            else:
                self.population = sorted(self.population, key=functools.cmp_to_key(self.fitness_comparator.compare))

        for i in range(self.problem.nvars):
            self.xmean[i] = 0.0

            for j in range(self.mu):
                self.xmean[i] += self.weights[j] * self.population[j].variables[i]

            BDz[i] = math.sqrt(self.mueff) * (self.xmean[i] - xold[i]) / self.sigma

        if self.diagonal_iterations >= self.iteration:
            for i in range(self.problem.nvars):
                self.ps[i] = (1.0 - self.cs) * self.ps[i] + math.sqrt(self.cs * (2.0 - self.cs)) * BDz[i] / self.diag_D[i]
        else:
            for i in range(self.problem.nvars):
                artmp[i] = sum([self.B[j][i]*BDz[j] for j in range(self.problem.nvars)]) / self.diag_D[i]

            for i in range(self.problem.nvars):
                self.ps[i] = (1.0 - self.cs) * self.ps[i] + math.sqrt(self.cs * (2.0 - self.cs)) * sum([self.B[i][j] * artmp[j] for j in range(self.problem.nvars)])

        psxps = sum([self.ps[i]**2 for i in range(self.problem.nvars)])
        hsig = 0.0

        if math.sqrt(psxps) / math.sqrt(1.0 - math.pow(1.0 - self.cs, 2.0 * self.iteration)) / self.chi_N < 1.4 + 2.0 / (self.problem.nvars+1):
            hsig = 1.0

        for i in range(self.problem.nvars):
            self.pc[i] = (1.0 - self.cc) * self.pc[i] + hsig * math.sqrt(self.cc * (2.0 - self.cc)) * BDz[i]

        for i in range(self.problem.nvars):
            for j in range(i if self.diagonal_iterations >= self.iteration else 0, i+1):
                self.C[i][j] = (1.0 - (self.ccovsep if self.diagonal_iterations >= self.iteration else self.ccov)) * self.C[i][j] + self.ccov * (1.0 / self.mueff) * (self.pc[i] * self.pc[j] + (1.0 - hsig) * self.cc * (2.0 - self.cc) * self.C[i][j])

                for k in range(self.mu):
                    self.C[i][j] += self.ccov * (1.0 - 1.0 / self.mueff) * self.weights[k] * (self.population[k].variables[i] - xold[i]) * (self.population[k].variables[j] - xold[j]) / (self.sigma**2)

        self.sigma *= math.exp(((math.sqrt(psxps) / self.chi_N) - 1.0) * self.cs / self.damps)

    def iterate(self):
        self.population = self.sample()
        self.evaluate_all(self.population)

        if self.problem.nobjs > 1:
            nondominated_sort(self.population)

            if self.fitness_evaluator is not None:
                self.fitness_evaluator(self.population)

        self.archive += self.population
        self.update_distribution()

class IBEA(AbstractGeneticAlgorithm):

    def __init__(self, problem,
                 population_size = 100,
                 generator = RandomGenerator(),
                 fitness_evaluator = HypervolumeFitnessEvaluator(),
                 fitness_comparator = AttributeDominance(fitness_key, False),
                 variator = None,
                 **kwargs):
        super().__init__(problem, population_size, generator, **kwargs)
        self.fitness_evaluator = fitness_evaluator
        self.fitness_comparator = fitness_comparator
        self.selector = TournamentSelector(2, fitness_comparator)
        self.variator = variator

    def initialize(self):
        super().initialize()
        self.fitness_evaluator.evaluate(self.population)

        if self.variator is None:
            self.variator = default_variator(self.problem)

    def iterate(self):
        offspring = []

        while len(offspring) < self.population_size:
            parents = self.selector.select(self.variator.arity, self.population)
            offspring.extend(self.variator.evolve(parents))

        self.evaluate_all(offspring)

        self.population.extend(offspring)
        self.fitness_evaluator.evaluate(self.population)

        while len(self.population) > self.population_size:
            self.fitness_evaluator.remove(self.population, self._find_worst())

    def _find_worst(self):
        index = 0

        for i in range(1, len(self.population)):
            if self.fitness_comparator.compare(self.population[index], self.population[i]) < 0:
                index = i

        return index

class PAES(AbstractGeneticAlgorithm):

    def __init__(self,
                 problem,
                 divisions = 8,
                 capacity = 100,
                 generator = RandomGenerator(),
                 variator = None,
                 **kwargs):
        super().__init__(problem, 1, generator, **kwargs)
        self.variator = variator
        self.dominance = ParetoDominance()
        self.archive = AdaptiveGridArchive(capacity, problem.nobjs, divisions)

    def step(self):
        if self.nfe == 0:
            self.initialize()
            self.result = self.archive
        else:
            self.iterate()
            self.result = self.archive

    def initialize(self):
        super().initialize()
        self.archive += self.population

        if self.variator is None:
            self.variator = default_mutator(self.problem)

    def iterate(self):
        parent = self.population[0]
        offspring = self.variator.evolve([parent])[0]

        self.evaluate_all([offspring])

        flag = self.dominance.compare(parent, offspring)

        if flag == 1:
            self.population = [offspring]
            self.archive.add(offspring)
        elif flag == 0:
            if self.archive.add(offspring):
                self.population = [self.test(parent, offspring)]

    def test(self, parent, offspring):
        parent_index = self.archive.find_index(parent)
        offspring_index = self.archive.find_index(offspring)

        if parent_index == -1:
            return offspring
        elif offspring_index == -1:
            return parent
        elif self.archive.density[parent_index] > self.archive.density[offspring_index]:
            return offspring
        else:
            return parent

class RegionBasedSelector(Selector):

    def __init__(self, archive, grid):
        super().__init__()
        self.archive = archive
        self.grid = grid

    def draw(self):
        index = random.randrange(len(self.grid.keys()))
        key = list(self.grid.keys())[index]
        return (key, self.grid[key])

    def select_one(self, population):
        entry1 = self.draw()
        entry2 = self.draw()
        selection = entry1

        if entry1[0] != entry2[0]:
            if (self.archive.density[entry2[0]] < self.archive.density[entry1[0]] or
                (self.archive.density[entry2[0]] == self.archive.density[entry1[0]] and random.getrandbits(1))):
                selection = entry2

        return selection[1][random.randrange(len(selection[1]))]

class PESA2(AbstractGeneticAlgorithm):

    def __init__(self,
                 problem,
                 population_size = 100,
                 divisions = 8,
                 capacity = 100,
                 generator = RandomGenerator(),
                 variator = None,
                 **kwargs):
        super().__init__(problem, population_size, generator, **kwargs)
        self.variator = variator
        self.dominance = ParetoDominance()
        self.archive = AdaptiveGridArchive(capacity, problem.nobjs, divisions)

    def step(self):
        if self.nfe == 0:
            self.initialize()
            self.result = self.archive
        else:
            self.iterate()
            self.result = self.archive

    def initialize(self):
        super().initialize()
        self.archive += self.population

        if self.variator is None:
            self.variator = default_variator(self.problem)

    def iterate(self):
        self.population = []

        selector = RegionBasedSelector(self.archive, self.map_grid())

        while len(self.population) < self.population_size:
            parents = selector.select(self.variator.arity, self.archive)
            offspring = self.variator.evolve(parents)
            self.population.extend(offspring)

        self.evaluate_all(self.population)
        self.archive.extend(self.population)

    def map_grid(self):
        result = {}

        for solution in self.archive:
            index = self.archive.find_index(solution)

            if index not in result:
                result[index] = []

            result[index].append(solution)

        return result

    def test(self, parent, offspring):
        parent_index = self.archive.find_index(parent)
        offspring_index = self.archive.find_index(offspring)

        if parent_index == -1:
            return offspring
        elif offspring_index == -1:
            return parent
        elif self.archive.density[parent_index] > self.archive.density[offspring_index]:
            return offspring
        else:
            return parent

class PeriodicAction(Algorithm):

    __metaclass__ = ABCMeta

    def __init__(self,
                 algorithm,
                 frequency = 10000,
                 by_nfe = True):
        super().__init__(algorithm.problem,
                                             algorithm.evaluator)
        self.algorithm = algorithm
        self.frequency = frequency
        self.by_nfe = by_nfe
        self.iteration = 0
        self.last_invocation = 0

    def step(self):
        self.algorithm.step()
        self.iteration += 1
        self.nfe = self.algorithm.nfe

        if self.by_nfe:
            if self.nfe - self.last_invocation >= self.frequency:
                self.do_action()
                self.last_invocation = self.nfe
        else:
            if self.iteration - self.last_invocation >= self.frequency:
                self.do_action()
                self.last_invocation = self.iteration

    @abstractmethod
    def do_action(self):
        raise NotImplementedError("method not implemented")

    def __getattr__(self, name):
        # Be careful to not interfere with multiprocessing's unpickling, where it may check for
        # an attribute before the "algorithm" attribute is set.  Without this guard in place, we
        # would get stuck in an infinite loop looking for the "algorithm" attribute.
        if "algorithm" in self.__dict__:
            return getattr(self.algorithm, name)
        else:
            raise AttributeError()

class AdaptiveTimeContinuation(PeriodicAction):

    def __init__(self,
                 algorithm,
                 window_size = 100,
                 max_window_size = 1000,
                 population_ratio = 4.0,
                 min_population_size = 10,
                 max_population_size = 10000,
                 mutator = UM(1.0)):
        super().__init__(algorithm,
                                                       frequency = window_size,
                                                       by_nfe = False)
        self.window_size = window_size
        self.max_window_size = max_window_size
        self.population_ratio = population_ratio
        self.min_population_size = min_population_size
        self.max_population_size = max_population_size
        self.mutator = mutator
        self.last_restart = 0

    def check(self):
        population_size = len(self.algorithm.population)
        target_size = self.population_ratio * len(self.algorithm.archive)

        if self.iteration - self.last_restart >= self.max_window_size:
            return True
        elif (target_size >= self.min_population_size and
              target_size <= self.max_population_size and
              abs(population_size - target_size) > (0.25 * target_size)):
            return True
        else:
            return False

    def restart(self):
        archive = self.algorithm.archive
        population = archive[:]

        new_size = int(self.population_ratio * len(archive))

        if new_size < self.min_population_size:
            new_size = self.min_population_size
        elif new_size > self.max_population_size:
            new_size = self.max_population_size

        offspring = []

        while len(population) + len(offspring) < new_size:
            parents = [archive[random.randrange(len(archive))] for _ in range(self.mutator.arity)]
            offspring.extend(self.mutator.evolve(parents))

        self.algorithm.evaluate_all(offspring)
        self.nfe = self.algorithm.nfe

        population.extend(offspring)
        archive.extend(offspring)

        self.last_restart = self.iteration
        self.algorithm.population = population
        self.algorithm.population_size = len(population)

    def do_action(self):
        if self.check():
            self.restart()

class EpsilonProgressContinuation(AdaptiveTimeContinuation):

    def __init__(self,
                 algorithm,
                 window_size = 100,
                 max_window_size = 1000,
                 population_ratio = 4.0,
                 min_population_size = 10,
                 max_population_size = 10000,
                 mutator = UM(1.0)):
        super().__init__(algorithm,
                                                          window_size,
                                                          max_window_size,
                                                          population_ratio,
                                                          min_population_size,
                                                          max_population_size,
                                                          mutator)
        self.last_improvements = 0

    def check(self):
        result = super().check()

        if not result:
            if self.archive.improvements <= self.last_improvements:
                result = True

        self.last_improvements = self.archive.improvements
        return result

    def restart(self):
        super().restart()
        self.last_improvements = self.archive.improvements

class EpsNSGAII(AdaptiveTimeContinuation):

    def __init__(self,
                 problem,
                 epsilons,
                 population_size = 100,
                 generator = RandomGenerator(),
                 selector = TournamentSelector(2),
                 variator = None,
                 **kwargs):
        super().__init__(
                NSGAII(problem,
                       population_size,
                       generator,
                       selector,
                       variator,
                       EpsilonBoxArchive(epsilons),
                       **kwargs))<|MERGE_RESOLUTION|>--- conflicted
+++ resolved
@@ -25,18 +25,6 @@
 import itertools
 import functools
 from abc import ABCMeta, abstractmethod
-<<<<<<< HEAD
-from .core import Algorithm, ParetoDominance, AttributeDominance, nondominated_sort, nondominated_prune,\
-    nondominated_truncate, nondominated_split, crowding_distance,\
-    EPSILON, POSITIVE_INFINITY, Archive, EpsilonDominance, FitnessArchive,\
-    Solution, HypervolumeFitnessEvaluator, nondominated_cmp, fitness_key,\
-    crowding_distance_key, AdaptiveGridArchive, Selector, EpsilonBoxArchive,\
-    PlatypusError, Problem
-from .operators import TournamentSelector, RandomGenerator,\
-    DifferentialEvolution, clip, UniformMutation, NonUniformMutation,\
-    UM
-from .tools import DistanceMatrix, choose, point_line_dist, lsolve,\
-=======
 from .core import Algorithm, ParetoDominance, AttributeDominance, \
     nondominated_sort, nondominated_prune, nondominated_truncate, \
     nondominated_split, crowding_distance, EPSILON, POSITIVE_INFINITY, \
@@ -47,7 +35,6 @@
 from .operators import TournamentSelector, RandomGenerator, \
     DifferentialEvolution, clip, UniformMutation, NonUniformMutation, UM
 from .tools import DistanceMatrix, choose, point_line_dist, lsolve, \
->>>>>>> 369af03d
     tred2, tql2, check_eigensystem, remove_keys, only_keys_for
 from .weights import random_weights, chebyshev, normal_boundary_weights
 from .config import default_variator, default_mutator
