from platypus import NSGAIII, DTLZ2
import matplotlib.pyplot as plt

# define the problem definition
problem = DTLZ2(3)

# instantiate the optimization algorithm
algorithm = NSGAIII(problem, divisions_outer=12)

# optimize the problem using 10,000 function evaluations
algorithm.run(10000)

# plot the results using matplotlib
<<<<<<< HEAD
import matplotlib.pyplot as plt

=======
>>>>>>> e95007ad
fig = plt.figure()
ax = fig.add_subplot(111, projection='3d')
ax.scatter([s.objectives[0] for s in algorithm.result],
           [s.objectives[1] for s in algorithm.result],
           [s.objectives[2] for s in algorithm.result])
plt.show()<|MERGE_RESOLUTION|>--- conflicted
+++ resolved
@@ -11,11 +11,6 @@
 algorithm.run(10000)
 
 # plot the results using matplotlib
-<<<<<<< HEAD
-import matplotlib.pyplot as plt
-
-=======
->>>>>>> e95007ad
 fig = plt.figure()
 ax = fig.add_subplot(111, projection='3d')
 ax.scatter([s.objectives[0] for s in algorithm.result],
